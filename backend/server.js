// Configuração das variáveis de ambiente (DEVE ser o primeiro import)
import 'dotenv/config';
// MongoDB connection updated

// Importações principais
import express from 'express';
import cors from 'cors';
import path from 'path';
import { connectDB } from './config/db.js';

// Importações das rotas
import foodRouter from './routes/foodRoute.js';
import userRouter from './routes/userRoute.js';
import cartRouter from './routes/cartRoute.js';
import orderRouter from './routes/orderRoute.js';
import categoryRouter from './routes/categoryRoute.js';
import settingsRouter from './routes/settingsRoute.js';
import bannerRouter from './routes/bannerRoute.js';
import printRouter from './routes/printRoute.js';
import deliveryRouter from './routes/deliveryRoute.js';
import systemRouter from './routes/systemRoute.js';
import storeRouter from './routes/storeRoute.js';
import storeTelegramRouter from './routes/storeRoutes.js';
import tableRouter from './routes/tableRoute.js';
import couponRouter from './routes/couponRoute.js';
import waiterRouter from './routes/waiterRoute.js';
import customerRouter from './routes/customerRoute.js';
import shippingRouter from './routes/shippingRoute.js';
import inPersonSaleRouter from './routes/inPersonSaleRoute.js';
import orderStatsRouter from './routes/orderStatsRoutes.js';
import paymentStatsRouter from './routes/paymentStatsRoute.js'
import counterAttendantRouter from './routes/counterAttendantRoute.js'
import counterOrderRouter from './routes/counterOrderRoute.js';
import cashbackRouter from './routes/cashbackRoute.js';
import analyticsRouter from './routes/analytics.js';

import productSuggestionRouter from './routes/productSuggestionRoute.js';
import asaasRouter from './routes/asaasRoutes.js';
import apiRouter from './routes/apiRoutes.js';
import whatsappRouter from './routes/whatsappRoute.js';
import whatsappWebhookRouter from './routes/whatsappWebhook.js';
import telegramRouter from './routes/telegramRoutes.js';
import telegramDirectRouter from './routes/telegramDirectRoutes.js';
import lizaRouter from './routes/lizaRoutes.js';
import lizaCustomerRouter from './routes/lizaCustomerRoutes.js';
import lizaTelegramRouter from './routes/lizaTelegramRoutes.js';
import reportRouter from './routes/reportRoutes.js';
import dailyReportScheduler from './services/dailyReportScheduler.js';
import telegramCampaignScheduler from './services/telegramCampaignScheduler.js';
import { identifyStore, validateStoreActive, logStoreContext } from './middleware/storeContext.js';
import { simulateAuth, simulateDatabase } from './middleware/simulationMode.js';
import { auditMiddleware } from './middleware/auditLogger.js';

// Configuração da aplicação
const app = express();
const port = process.env.PORT || 4001;

// Configuração de middlewares
app.use(express.json()); // Parser para JSON

// Middleware de auditoria (aplicado globalmente)
app.use(auditMiddleware);

// Configuração específica de CORS para permitir requisições do admin
app.use(cors({
    origin: [
        'http://localhost:5173', // Frontend
        'http://localhost:5174', // Admin
        'http://localhost:5176'  // Counter
    ],
    credentials: true,
    methods: ['GET', 'POST', 'PUT', 'DELETE', 'OPTIONS'],
    allowedHeaders: ['Content-Type', 'Authorization', 'X-Store-ID']
}));

<<<<<<< HEAD
// Middleware de simulação removido para permitir operações reais do super admin
=======
// Middleware de simulação (temporariamente desabilitado para debug)
>>>>>>> d988c925
// if (process.env.NODE_ENV === 'development') {
//     app.use(simulateAuth);
//     app.use(simulateDatabase);
// }

// Middleware de contexto de loja removido da aplicação global
// Será aplicado apenas nas rotas específicas que precisam

// Conexão com o banco de dados MongoDB
connectDB();

// Configuração das rotas da API
// Rotas do sistema multi-tenant
app.use('/api/system', systemRouter); // Rotas para Super Admin
app.use('/api/store', storeRouter); // Rotas para gerenciamento de lojas
app.use('/api/store', storeTelegramRouter); // Rotas para configurações do Telegram por loja
app.use('/api/tables', tableRouter); // Rotas para gerenciamento de mesas
app.use('/api/coupons', couponRouter); // Rotas para gerenciamento de cupons
app.use('/api/waiter', waiterRouter); // Rotas para funcionalidades do garçom
app.use('/api/customers', customerRouter); // Rotas para gerenciamento de clientes
app.use('/api/shipping', shippingRouter); // Rotas para cálculo de frete
app.use('/api/in-person-sales', inPersonSaleRouter); // Rotas para vendas presenciais
app.use('/api/order-stats', orderStatsRouter); // Rotas para estatísticas de pedidos
app.use('/api/payment-stats', paymentStatsRouter)
app.use('/api/counter-attendant', counterAttendantRouter)
app.use('/api/counter-orders', counterOrderRouter); // Rotas para estatísticas de pagamento
app.use('/api/cashback', cashbackRouter); // Rotas para sistema de cashback
app.use('/api/analytics', validateStoreActive, analyticsRouter); // Rotas para analytics e campanhas da Liza

app.use('/api/product-suggestions', productSuggestionRouter); // Rotas para sugestões de produtos
app.use('/api/asaas', asaasRouter); // Rotas para integração com Asaas
app.use('/api/system/api', apiRouter); // Rotas para gerenciamento de APIs
app.use('/api/whatsapp', validateStoreActive, whatsappRouter); // Rotas para integração com WhatsApp
app.use('/api/whatsapp-webhook', whatsappWebhookRouter); // Webhook não precisa validar loja ativa
// Rotas mais específicas devem vir antes das genéricas
app.use('/api/liza/customers', validateStoreActive, lizaCustomerRouter); // Rotas para Liza consultar clientes
app.use('/api/liza/telegram', validateStoreActive, lizaTelegramRouter); // Rotas para Liza enviar mensagens via Telegram
app.use('/api/liza', lizaRouter); // Rotas para chat com IA Liza
app.use('/api/telegram', telegramRouter); // Rotas para integração com Telegram (Super Admin)
app.use('/api/telegram-direct', telegramDirectRouter); // Rotas diretas para Telegram (sem middleware)
app.use('/api/reports', reportRouter); // Rotas para relatórios diários

// Rotas existentes (mantidas para compatibilidade)
app.use('/api/food', foodRouter); // Rotas para gerenciamento de comidas

// Servir imagens estáticas com isolamento por loja
app.use('/images', (req, res, next) => {
    // Extrair storeId da URL ou headers
    const storeId = req.headers['x-store-id'] || req.query.storeId;
    
    if (storeId) {
        // Servir arquivos do diretório específico da loja
        express.static(path.join('uploads', 'stores', storeId))(req, res, next);
    } else {
        // Fallback para o diretório geral (compatibilidade)
        express.static('uploads')(req, res, next);
    }
});
app.use('/api/user', userRouter); // Rotas para autenticação e usuários
app.use('/api/cart', cartRouter); // Rotas para carrinho de compras
app.use('/api/order', orderRouter); // Rotas para pedidos
app.use('/api/category', categoryRouter); // Rotas para categorias
app.use('/api/settings', settingsRouter); // Rotas para configurações do sistema
app.use('/api/banner', bannerRouter); // Rotas para banners
app.use('/api/print', printRouter); // Rotas para impressão Bluetooth
app.use('/api/delivery', deliveryRouter); // Rotas para cálculo de entrega

// Rota de teste da API
app.get('/', (req, res) => {
    res.send('API working');
});

// Inicializar agendadores
dailyReportScheduler.init();
telegramCampaignScheduler.init();

// Inicialização do servidor
app.listen(port, () => {
    console.log(`Server started on http://localhost:${port}`);
    console.log('📊 Agendador de relatórios diários inicializado');
    console.log('📅 Agendador de campanhas do Telegram inicializado');
});<|MERGE_RESOLUTION|>--- conflicted
+++ resolved
@@ -73,11 +73,7 @@
     allowedHeaders: ['Content-Type', 'Authorization', 'X-Store-ID']
 }));
 
-<<<<<<< HEAD
 // Middleware de simulação removido para permitir operações reais do super admin
-=======
-// Middleware de simulação (temporariamente desabilitado para debug)
->>>>>>> d988c925
 // if (process.env.NODE_ENV === 'development') {
 //     app.use(simulateAuth);
 //     app.use(simulateDatabase);
