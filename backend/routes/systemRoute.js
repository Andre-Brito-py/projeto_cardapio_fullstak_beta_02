import express from 'express';
<<<<<<< HEAD
import { authMultiTenant, requireSuperAdmin } from '../middleware/multiTenancy.js';
import { 
    getSystemSettings, 
    updateSystemSettings, 
    getSystemStats,
    getAllStores,
    updateStoreStatus,
    updateStore,
    deleteStore,
    getAllUsers,
    createUser,
    updateUser,
    updateUserStatus,
    resetUserPassword,
    deleteUser,
    getRecentActivity,
    checkSuperAdmin,
    createSuperAdmin,
    loginSuperAdmin,
    resetSuperAdminPassword,
    startLisa,
    stopLisa,
    restartLisa,
    getLisaStatus,
    getPublicStores
=======
import { 
    getSystemSettings, 
    updateSystemSettings, 
    getSystemStats, 
    getAllStores, 
    updateStoreStatus, 
    updateStore, 
    createSuperAdmin, 
    loginSuperAdmin, 
    getPublicStores, 
    checkSuperAdmin, 
    resetSuperAdminPassword, 
    deleteStore, 
    getAllUsers, 
    createUser, 
    updateUser, 
    deleteUser, 
    updateUserStatus, 
    resetUserPassword, 
    startLisa, 
    stopLisa, 
    restartLisa, 
    getLisaStatus, 
    getRecentActivity,
    getUserAuditLogs,
    getStoreAuditLogs,
    getAuditStats
>>>>>>> d988c925
} from '../controllers/systemController.js';

import { createStore, updateSubscription } from '../controllers/storeController.js';

const systemRouter = express.Router();

// Interceptações removidas - permitindo operações reais do super admin

// Rotas públicas (sem autenticação)
systemRouter.get('/stores/public', getPublicStores);
systemRouter.get('/super-admin/check', checkSuperAdmin);
systemRouter.post('/super-admin/create', createSuperAdmin);
systemRouter.post('/super-admin/login', loginSuperAdmin);
systemRouter.post('/super-admin/reset-password', resetSuperAdminPassword);

// Middleware de autenticação para todas as rotas abaixo
systemRouter.use(authMultiTenant);
systemRouter.use(requireSuperAdmin);

// Configurações do sistema
systemRouter.get('/settings', getSystemSettings);
systemRouter.put('/settings', updateSystemSettings);

// Estatísticas do sistema
systemRouter.get('/stats', getSystemStats);

// Gerenciamento de lojas
systemRouter.get('/stores', getAllStores);
systemRouter.post('/stores', createStore);
systemRouter.put('/stores/:storeId', updateStore);
systemRouter.put('/stores/:storeId/status', updateStoreStatus);
systemRouter.put('/stores/:storeId/subscription', updateSubscription);
systemRouter.delete('/stores/:storeId', deleteStore);

// Gerenciamento de usuários
systemRouter.get('/users', getAllUsers);
systemRouter.post('/users', createUser);
systemRouter.put('/users/:userId', updateUser);
systemRouter.put('/users/:userId/status', updateUserStatus);
systemRouter.post('/users/:userId/reset-password', resetUserPassword);
systemRouter.delete('/users/:userId', deleteUser);

// Gerenciamento da Lisa AI Assistant
systemRouter.post('/lisa/start', startLisa);
systemRouter.post('/lisa/stop', stopLisa);
systemRouter.post('/lisa/restart', restartLisa);
systemRouter.get('/lisa/status', getLisaStatus);

// Atividades recentes
systemRouter.get('/recent-activity', getRecentActivity);

// Rotas de auditoria
systemRouter.get('/users/:userId/audit', getUserAuditLogs);
systemRouter.get('/stores/:storeId/audit', getStoreAuditLogs);
systemRouter.get('/audit/stats', getAuditStats);

export default systemRouter;<|MERGE_RESOLUTION|>--- conflicted
+++ resolved
@@ -1,5 +1,4 @@
 import express from 'express';
-<<<<<<< HEAD
 import { authMultiTenant, requireSuperAdmin } from '../middleware/multiTenancy.js';
 import { 
     getSystemSettings, 
@@ -24,36 +23,10 @@
     stopLisa,
     restartLisa,
     getLisaStatus,
-    getPublicStores
-=======
-import { 
-    getSystemSettings, 
-    updateSystemSettings, 
-    getSystemStats, 
-    getAllStores, 
-    updateStoreStatus, 
-    updateStore, 
-    createSuperAdmin, 
-    loginSuperAdmin, 
-    getPublicStores, 
-    checkSuperAdmin, 
-    resetSuperAdminPassword, 
-    deleteStore, 
-    getAllUsers, 
-    createUser, 
-    updateUser, 
-    deleteUser, 
-    updateUserStatus, 
-    resetUserPassword, 
-    startLisa, 
-    stopLisa, 
-    restartLisa, 
-    getLisaStatus, 
-    getRecentActivity,
+    getPublicStores,
     getUserAuditLogs,
     getStoreAuditLogs,
     getAuditStats
->>>>>>> d988c925
 } from '../controllers/systemController.js';
 
 import { createStore, updateSubscription } from '../controllers/storeController.js';
